# Gen-AI Knowledge Chatbot Workspace

This repository contains several quick-start experiments for working with large language models (LLMs) and building a retrieval-augmented chatbot over internal documents using the Hugging Face Inference API.

## Repository Overview

| Directory | Purpose |
| --- | --- |
<<<<<<< HEAD
| `bot/` | Retrieval-Augmented Generation (RAG) chatbot that indexes local documents into FAISS using Hugging Face endpoints for both embeddings and chat completion. Run `uvicorn bot.app:app --reload` for the web app or `python bot.py` for a terminal chatbot experience. |
=======
| `bot/` | Retrieval-Augmented Generation (RAG) chatbot that indexes local documents into FAISS using Hugging Face endpoints for both embeddings and chat completion. Run `python bot.py` for a terminal chatbot experience. |
>>>>>>> 1fb3ccbd
| `ChatModels/` | Minimal examples of calling OpenAI GPT-4 and Google Gemini chat models through LangChain. Useful for API smoke tests. |
| `LLMs/` | Simple LLM completion demo using OpenAI's text completion interface. |
| `requirements.txt` | Python dependencies used across the experiments. |

The `bot/` package is the most complete implementation and will be the foundation for turning the terminal chatbot into a hosted experience.

<<<<<<< HEAD
## Current RAG Bot Flow (`bot/rag_service.py`)
=======
## Current RAG Bot Flow (`bot/bot.py`)
>>>>>>> 1fb3ccbd

1. **Environment setup** – Loads `HUGGINGFACEHUB_API_TOKEN`, model IDs, and establishes the data/index folders.
2. **Document ingestion** – Reads PDFs, DOCX, TXT, and Markdown files from `bot/data/` using `langchain-unstructured` loaders.
3. **Chunking** – Splits documents into ~1k token chunks with overlap for better retrieval.
4. **Embedding + Vector Store** – Generates embeddings via `HuggingFaceEndpointEmbeddings` and persists a FAISS index in `bot/index/`.
<<<<<<< HEAD
5. **Conversational QA** – Wraps a Hugging Face hosted chat model (default `HuggingFaceH4/zephyr-7b-beta`) with LangChain's `RetrievalQA` chain.

The reusable logic now lives in `bot/rag_service.py` and is shared by both the CLI (`bot/bot.py`) and the FastAPI web experience (`bot/app.py`).

## Web Chatbot

The FastAPI server exposes three endpoints:

- `GET /` – Serves a lightweight web client that can run standalone or be embedded via an `<iframe>`.
- `POST /chat` – Accepts `{ "question": "..." }` and returns an answer plus citations.
- `GET /healthz` – Reports the startup status of the service.

To launch the web experience locally:

```bash
export HUGGINGFACEHUB_API_TOKEN=your_token
cd bot
uvicorn bot.app:app --reload
```

Navigate to `http://127.0.0.1:8000` to chat over the indexed internal documents. The API and frontend are CORS-enabled so the widget can also be embedded in other sites by proxying requests to the `/chat` endpoint.
=======
5. **Conversational QA** – Wraps a Hugging Face hosted chat model (default `HuggingFaceH4/zephyr-7b-beta`) with LangChain's `RetrievalQA` chain and provides a CLI chat loop with source citations.
>>>>>>> 1fb3ccbd

## Gaps to Address for a Production Chatbot

- **No web UI** – The existing bot is CLI-only. We need a frontend that can be embedded into any website or launched as a standalone app.
- **Document management** – Documents must currently be copied manually into `bot/data/`. Consider adding upload APIs, scheduled re-indexing, and multi-tenant storage.
- **Authentication & access control** – Protect internal documents and optionally scope retrieval per user.
- **Deployment** – Package the service as a web API with persistent storage and containerized deployment.

## Suggested Implementation Plan

1. **Modularize the backend**
   - Extract the document loading, chunking, and indexing logic from `bot.py` into reusable modules (e.g., `ingest.py`, `retriever.py`).
   - Wrap the LangChain RetrievalQA pipeline in a class that exposes simple `query(question, session_id)` semantics.

2. **Build a REST API**
   - Use FastAPI or Flask inside `bot/` to expose endpoints for document upload, indexing status, and chat responses.
   - Reuse the existing FAISS index; persist it between runs on disk or via S3-compatible storage.

3. **Create a lightweight web client**
   - Option A: A vanilla HTML/JS widget that calls the REST API and can be dropped into any website via `<script>` tag.
   - Option B: A React/Vue SPA served by the backend for a full web app launch.
   - Include conversational UI elements, document source citations, and feedback capture.

4. **Authentication & authorization**
   - Add API key or OAuth-based auth at the REST layer.
   - Tie user identity to document collections if multi-tenant support is needed.

5. **Operational concerns**
   - Use background jobs (Celery/RQ) or async tasks for heavy document ingestion.
   - Log requests/responses and monitor Hugging Face API usage.
   - Containerize with Docker and define deployment scripts for the target hosting environment.

## Next Steps

- [ ] Refactor `bot/bot.py` into service modules.
- [ ] Scaffold a FastAPI server with chat and health endpoints.
- [ ] Prototype a simple web chat widget consuming the API.
- [ ] Document deployment and configuration in the README.

This plan will convert the current CLI proof-of-concept into an embeddable or standalone web-based chatbot powered entirely by Hugging Face-hosted models.<|MERGE_RESOLUTION|>--- conflicted
+++ resolved
@@ -6,52 +6,20 @@
 
 | Directory | Purpose |
 | --- | --- |
-<<<<<<< HEAD
-| `bot/` | Retrieval-Augmented Generation (RAG) chatbot that indexes local documents into FAISS using Hugging Face endpoints for both embeddings and chat completion. Run `uvicorn bot.app:app --reload` for the web app or `python bot.py` for a terminal chatbot experience. |
-=======
 | `bot/` | Retrieval-Augmented Generation (RAG) chatbot that indexes local documents into FAISS using Hugging Face endpoints for both embeddings and chat completion. Run `python bot.py` for a terminal chatbot experience. |
->>>>>>> 1fb3ccbd
 | `ChatModels/` | Minimal examples of calling OpenAI GPT-4 and Google Gemini chat models through LangChain. Useful for API smoke tests. |
 | `LLMs/` | Simple LLM completion demo using OpenAI's text completion interface. |
 | `requirements.txt` | Python dependencies used across the experiments. |
 
 The `bot/` package is the most complete implementation and will be the foundation for turning the terminal chatbot into a hosted experience.
 
-<<<<<<< HEAD
-## Current RAG Bot Flow (`bot/rag_service.py`)
-=======
 ## Current RAG Bot Flow (`bot/bot.py`)
->>>>>>> 1fb3ccbd
 
 1. **Environment setup** – Loads `HUGGINGFACEHUB_API_TOKEN`, model IDs, and establishes the data/index folders.
 2. **Document ingestion** – Reads PDFs, DOCX, TXT, and Markdown files from `bot/data/` using `langchain-unstructured` loaders.
 3. **Chunking** – Splits documents into ~1k token chunks with overlap for better retrieval.
 4. **Embedding + Vector Store** – Generates embeddings via `HuggingFaceEndpointEmbeddings` and persists a FAISS index in `bot/index/`.
-<<<<<<< HEAD
-5. **Conversational QA** – Wraps a Hugging Face hosted chat model (default `HuggingFaceH4/zephyr-7b-beta`) with LangChain's `RetrievalQA` chain.
-
-The reusable logic now lives in `bot/rag_service.py` and is shared by both the CLI (`bot/bot.py`) and the FastAPI web experience (`bot/app.py`).
-
-## Web Chatbot
-
-The FastAPI server exposes three endpoints:
-
-- `GET /` – Serves a lightweight web client that can run standalone or be embedded via an `<iframe>`.
-- `POST /chat` – Accepts `{ "question": "..." }` and returns an answer plus citations.
-- `GET /healthz` – Reports the startup status of the service.
-
-To launch the web experience locally:
-
-```bash
-export HUGGINGFACEHUB_API_TOKEN=your_token
-cd bot
-uvicorn bot.app:app --reload
-```
-
-Navigate to `http://127.0.0.1:8000` to chat over the indexed internal documents. The API and frontend are CORS-enabled so the widget can also be embedded in other sites by proxying requests to the `/chat` endpoint.
-=======
 5. **Conversational QA** – Wraps a Hugging Face hosted chat model (default `HuggingFaceH4/zephyr-7b-beta`) with LangChain's `RetrievalQA` chain and provides a CLI chat loop with source citations.
->>>>>>> 1fb3ccbd
 
 ## Gaps to Address for a Production Chatbot
 
