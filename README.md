# Gen-AI Knowledge Chatbot Workspace

This repository contains several quick-start experiments for working with large language models (LLMs) and building a retrieval-augmented chatbot over internal documents using the Hugging Face Inference API.

## Repository Overview

| Directory | Purpose |
| --- | --- |
<<<<<<< HEAD
| `bot/` | Retrieval-Augmented Generation (RAG) chatbot that indexes local documents into FAISS using Hugging Face endpoints for both embeddings and chat completion. Run `uvicorn bot.app:app --reload` for the web app or `python bot.py` for a terminal chatbot experience. |
=======
| `bot/` | Retrieval-Augmented Generation (RAG) chatbot that indexes local documents into FAISS using Hugging Face endpoints for both embeddings and chat completion. Run `python bot.py` for a terminal chatbot experience. |
>>>>>>> 72d7cac8
| `ChatModels/` | Minimal examples of calling OpenAI GPT-4 and Google Gemini chat models through LangChain. Useful for API smoke tests. |
| `LLMs/` | Simple LLM completion demo using OpenAI's text completion interface. |
| `requirements.txt` | Python dependencies used across the experiments. |

The `bot/` package is the most complete implementation and will be the foundation for turning the terminal chatbot into a hosted experience.

<<<<<<< HEAD
## Current RAG Bot Flow (`bot/rag_service.py`)
=======
## Current RAG Bot Flow (`bot/bot.py`)
>>>>>>> 72d7cac8

1. **Environment setup** – Loads `HUGGINGFACEHUB_API_TOKEN`, model IDs, and establishes the data/index folders.
2. **Document ingestion** – Reads PDFs, DOCX, TXT, and Markdown files from `bot/data/` using `langchain-unstructured` loaders.
3. **Chunking** – Splits documents into ~1k token chunks with overlap for better retrieval.
4. **Embedding + Vector Store** – Generates embeddings via `HuggingFaceEndpointEmbeddings` and persists a FAISS index in `bot/index/`.
<<<<<<< HEAD
5. **Conversational QA** – Wraps a Hugging Face hosted chat model (default `HuggingFaceH4/zephyr-7b-beta`) with LangChain's `RetrievalQA` chain.

The reusable logic now lives in `bot/rag_service.py` and is shared by both the CLI (`bot/bot.py`) and the FastAPI web experience (`bot/app.py`).

## Web Chatbot

The FastAPI server exposes three endpoints:

- `GET /` – Serves a lightweight web client that can run standalone or be embedded via an `<iframe>`.
- `POST /chat` – Accepts `{ "question": "..." }` and returns an answer plus citations.
- `GET /healthz` – Reports the startup status of the service.

To launch the web experience locally:

```bash
export HUGGINGFACEHUB_API_TOKEN=your_token
cd bot
uvicorn bot.app:app --reload
```

Navigate to `http://127.0.0.1:8000` to chat over the indexed internal documents. The API and frontend are CORS-enabled so the widget can also be embedded in other sites by proxying requests to the `/chat` endpoint.

## Deploying the Web Chatbot

### Option 1 – Docker (local or any container host)

```bash
# Build the image
docker build -t internal-doc-chatbot .

# Run it locally with your docs mounted in
docker run \
  -p 8000:8000 \
  -e HUGGINGFACEHUB_API_TOKEN=$HUGGINGFACEHUB_API_TOKEN \
  -v "$(pwd)/bot/data:/app/bot/data" \
  -v "$(pwd)/bot/index:/app/bot/index" \
  internal-doc-chatbot
```

The container will automatically load (or rebuild) the FAISS index from `/app/bot/data`. Mounting the `bot/index/` folder preserves the vector store across restarts.

### Option 2 – Render.com (one-click style deploy)

1. Push this repository (or your fork) to GitHub.
2. Create a new [Render Web Service](https://render.com/docs/web-services) and point it at the repo.
3. Choose **Docker** as the environment. Render will use the provided `Dockerfile`.
4. When prompted for configuration, either import the supplied `render.yaml` or manually set:
   - **Start Command** – leave empty (handled by the Dockerfile).
   - **Environment Variables** – add `HUGGINGFACEHUB_API_TOKEN` with your Hugging Face Inference API key.
   - **Persistent Disk** – mount `/app/bot/index` so the FAISS index survives deploys (the `render.yaml` defines a 1GB disk by default).
5. Click **Create Web Service**. Render will build the image and launch `uvicorn` automatically. The public URL serves both the API (`/chat`, `/healthz`) and web widget (`/`).

For other PaaS providers (Railway, Fly.io, Azure Container Apps, etc.) you can reuse the same container image. Just be sure to supply the `HUGGINGFACEHUB_API_TOKEN` environment variable and mount storage for `/app/bot/index` if you want to avoid rebuilding the index on every start.

## Gaps to Address for a Production Chatbot

- **Web UI polish** – The bundled widget is intentionally lightweight. Add authentication, custom branding, and analytics before shipping broadly.
=======
5. **Conversational QA** – Wraps a Hugging Face hosted chat model (default `HuggingFaceH4/zephyr-7b-beta`) with LangChain's `RetrievalQA` chain and provides a CLI chat loop with source citations.

## Gaps to Address for a Production Chatbot

- **No web UI** – The existing bot is CLI-only. We need a frontend that can be embedded into any website or launched as a standalone app.
>>>>>>> 72d7cac8
- **Document management** – Documents must currently be copied manually into `bot/data/`. Consider adding upload APIs, scheduled re-indexing, and multi-tenant storage.
- **Authentication & access control** – Protect internal documents and optionally scope retrieval per user.
- **Deployment** – Package the service as a web API with persistent storage and containerized deployment.

## Suggested Implementation Plan

1. **Modularize the backend**
   - Extract the document loading, chunking, and indexing logic from `bot.py` into reusable modules (e.g., `ingest.py`, `retriever.py`).
   - Wrap the LangChain RetrievalQA pipeline in a class that exposes simple `query(question, session_id)` semantics.

2. **Build a REST API**
   - Use FastAPI or Flask inside `bot/` to expose endpoints for document upload, indexing status, and chat responses.
   - Reuse the existing FAISS index; persist it between runs on disk or via S3-compatible storage.

3. **Create a lightweight web client**
   - Option A: A vanilla HTML/JS widget that calls the REST API and can be dropped into any website via `<script>` tag.
   - Option B: A React/Vue SPA served by the backend for a full web app launch.
   - Include conversational UI elements, document source citations, and feedback capture.

4. **Authentication & authorization**
   - Add API key or OAuth-based auth at the REST layer.
   - Tie user identity to document collections if multi-tenant support is needed.

5. **Operational concerns**
   - Use background jobs (Celery/RQ) or async tasks for heavy document ingestion.
   - Log requests/responses and monitor Hugging Face API usage.
   - Containerize with Docker and define deployment scripts for the target hosting environment.

## Next Steps

<<<<<<< HEAD
- [x] Refactor `bot/bot.py` into service modules.
- [x] Scaffold a FastAPI server with chat and health endpoints.
- [x] Prototype a simple web chat widget consuming the API.
- [x] Document deployment and configuration in the README.
=======
- [ ] Refactor `bot/bot.py` into service modules.
- [ ] Scaffold a FastAPI server with chat and health endpoints.
- [ ] Prototype a simple web chat widget consuming the API.
- [ ] Document deployment and configuration in the README.
>>>>>>> 72d7cac8

This plan will convert the current CLI proof-of-concept into an embeddable or standalone web-based chatbot powered entirely by Hugging Face-hosted models.<|MERGE_RESOLUTION|>--- conflicted
+++ resolved
@@ -6,92 +6,24 @@
 
 | Directory | Purpose |
 | --- | --- |
-<<<<<<< HEAD
-| `bot/` | Retrieval-Augmented Generation (RAG) chatbot that indexes local documents into FAISS using Hugging Face endpoints for both embeddings and chat completion. Run `uvicorn bot.app:app --reload` for the web app or `python bot.py` for a terminal chatbot experience. |
-=======
 | `bot/` | Retrieval-Augmented Generation (RAG) chatbot that indexes local documents into FAISS using Hugging Face endpoints for both embeddings and chat completion. Run `python bot.py` for a terminal chatbot experience. |
->>>>>>> 72d7cac8
 | `ChatModels/` | Minimal examples of calling OpenAI GPT-4 and Google Gemini chat models through LangChain. Useful for API smoke tests. |
 | `LLMs/` | Simple LLM completion demo using OpenAI's text completion interface. |
 | `requirements.txt` | Python dependencies used across the experiments. |
 
 The `bot/` package is the most complete implementation and will be the foundation for turning the terminal chatbot into a hosted experience.
 
-<<<<<<< HEAD
-## Current RAG Bot Flow (`bot/rag_service.py`)
-=======
 ## Current RAG Bot Flow (`bot/bot.py`)
->>>>>>> 72d7cac8
 
 1. **Environment setup** – Loads `HUGGINGFACEHUB_API_TOKEN`, model IDs, and establishes the data/index folders.
 2. **Document ingestion** – Reads PDFs, DOCX, TXT, and Markdown files from `bot/data/` using `langchain-unstructured` loaders.
 3. **Chunking** – Splits documents into ~1k token chunks with overlap for better retrieval.
 4. **Embedding + Vector Store** – Generates embeddings via `HuggingFaceEndpointEmbeddings` and persists a FAISS index in `bot/index/`.
-<<<<<<< HEAD
-5. **Conversational QA** – Wraps a Hugging Face hosted chat model (default `HuggingFaceH4/zephyr-7b-beta`) with LangChain's `RetrievalQA` chain.
-
-The reusable logic now lives in `bot/rag_service.py` and is shared by both the CLI (`bot/bot.py`) and the FastAPI web experience (`bot/app.py`).
-
-## Web Chatbot
-
-The FastAPI server exposes three endpoints:
-
-- `GET /` – Serves a lightweight web client that can run standalone or be embedded via an `<iframe>`.
-- `POST /chat` – Accepts `{ "question": "..." }` and returns an answer plus citations.
-- `GET /healthz` – Reports the startup status of the service.
-
-To launch the web experience locally:
-
-```bash
-export HUGGINGFACEHUB_API_TOKEN=your_token
-cd bot
-uvicorn bot.app:app --reload
-```
-
-Navigate to `http://127.0.0.1:8000` to chat over the indexed internal documents. The API and frontend are CORS-enabled so the widget can also be embedded in other sites by proxying requests to the `/chat` endpoint.
-
-## Deploying the Web Chatbot
-
-### Option 1 – Docker (local or any container host)
-
-```bash
-# Build the image
-docker build -t internal-doc-chatbot .
-
-# Run it locally with your docs mounted in
-docker run \
-  -p 8000:8000 \
-  -e HUGGINGFACEHUB_API_TOKEN=$HUGGINGFACEHUB_API_TOKEN \
-  -v "$(pwd)/bot/data:/app/bot/data" \
-  -v "$(pwd)/bot/index:/app/bot/index" \
-  internal-doc-chatbot
-```
-
-The container will automatically load (or rebuild) the FAISS index from `/app/bot/data`. Mounting the `bot/index/` folder preserves the vector store across restarts.
-
-### Option 2 – Render.com (one-click style deploy)
-
-1. Push this repository (or your fork) to GitHub.
-2. Create a new [Render Web Service](https://render.com/docs/web-services) and point it at the repo.
-3. Choose **Docker** as the environment. Render will use the provided `Dockerfile`.
-4. When prompted for configuration, either import the supplied `render.yaml` or manually set:
-   - **Start Command** – leave empty (handled by the Dockerfile).
-   - **Environment Variables** – add `HUGGINGFACEHUB_API_TOKEN` with your Hugging Face Inference API key.
-   - **Persistent Disk** – mount `/app/bot/index` so the FAISS index survives deploys (the `render.yaml` defines a 1GB disk by default).
-5. Click **Create Web Service**. Render will build the image and launch `uvicorn` automatically. The public URL serves both the API (`/chat`, `/healthz`) and web widget (`/`).
-
-For other PaaS providers (Railway, Fly.io, Azure Container Apps, etc.) you can reuse the same container image. Just be sure to supply the `HUGGINGFACEHUB_API_TOKEN` environment variable and mount storage for `/app/bot/index` if you want to avoid rebuilding the index on every start.
-
-## Gaps to Address for a Production Chatbot
-
-- **Web UI polish** – The bundled widget is intentionally lightweight. Add authentication, custom branding, and analytics before shipping broadly.
-=======
 5. **Conversational QA** – Wraps a Hugging Face hosted chat model (default `HuggingFaceH4/zephyr-7b-beta`) with LangChain's `RetrievalQA` chain and provides a CLI chat loop with source citations.
 
 ## Gaps to Address for a Production Chatbot
 
 - **No web UI** – The existing bot is CLI-only. We need a frontend that can be embedded into any website or launched as a standalone app.
->>>>>>> 72d7cac8
 - **Document management** – Documents must currently be copied manually into `bot/data/`. Consider adding upload APIs, scheduled re-indexing, and multi-tenant storage.
 - **Authentication & access control** – Protect internal documents and optionally scope retrieval per user.
 - **Deployment** – Package the service as a web API with persistent storage and containerized deployment.
@@ -122,16 +54,9 @@
 
 ## Next Steps
 
-<<<<<<< HEAD
-- [x] Refactor `bot/bot.py` into service modules.
-- [x] Scaffold a FastAPI server with chat and health endpoints.
-- [x] Prototype a simple web chat widget consuming the API.
-- [x] Document deployment and configuration in the README.
-=======
 - [ ] Refactor `bot/bot.py` into service modules.
 - [ ] Scaffold a FastAPI server with chat and health endpoints.
 - [ ] Prototype a simple web chat widget consuming the API.
 - [ ] Document deployment and configuration in the README.
->>>>>>> 72d7cac8
 
 This plan will convert the current CLI proof-of-concept into an embeddable or standalone web-based chatbot powered entirely by Hugging Face-hosted models.